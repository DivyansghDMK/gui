import sys
import pandas as pd
import numpy as np
from PyQt5.QtWidgets import (
    QApplication, QMainWindow, QVBoxLayout, QWidget, QSlider,
    QPushButton, QHBoxLayout, QGridLayout, QToolButton, QLabel
)
from PyQt5.QtCore import Qt, QEvent
from PyQt5.QtGui import QFont
from matplotlib.backends.backend_qt5agg import FigureCanvasQTAgg as FigureCanvas
from matplotlib.figure import Figure
from matplotlib.lines import Line2D


class HoverLabel(QWidget):
    def __init__(self, signal_name, zoom_callback_in, zoom_callback_out):
        super().__init__()
        self.zoom_callback_in = zoom_callback_in
        self.zoom_callback_out = zoom_callback_out

        layout = QHBoxLayout()
        layout.setContentsMargins(0, 0, 0, 0)
        self.setLayout(layout)

        self.label = QLabel(signal_name)
        self.label.setFont(QFont("Arial", 10))
        layout.addWidget(self.label)

        self.zoom_in_btn = QToolButton()
        self.zoom_in_btn.setText("+")
        self.zoom_in_btn.clicked.connect(lambda: self.zoom_callback_in(signal_name))
        self.zoom_in_btn.hide()

        self.zoom_out_btn = QToolButton()
        self.zoom_out_btn.setText("-")
        self.zoom_out_btn.clicked.connect(lambda: self.zoom_callback_out(signal_name))
        self.zoom_out_btn.hide()

        layout.addWidget(self.zoom_in_btn)
        layout.addWidget(self.zoom_out_btn)

        self.setMouseTracking(True)
        self.installEventFilter(self)

    def eventFilter(self, source, event):
        if event.type() == QEvent.Enter:
            self.zoom_in_btn.show()
            self.zoom_out_btn.show()
        elif event.type() == QEvent.Leave:
            self.zoom_in_btn.hide()
            self.zoom_out_btn.hide()
        return super().eventFilter(source, event)


class SleepSensePlot(QMainWindow):
    def __init__(self):
        super().__init__()   
        self.setWindowTitle("Developer Mode - Sleepsense Plotting")

        # Load data
        file_path = r"C:\Users\DELL\Downloads\testing_breath_2\DATA1623.TXT"
        self.data = pd.read_csv(file_path, header=None)
        self.time = self.data[0].astype(float) / 1000  # ms to seconds
        self.body_pos = self.data[1].astype(int)
        self.pulse = self.data[2].astype(float)
        self.spo2 = self.data[3].astype(float)
        self.flow = self.data[7].astype(float)
<<<<<<< HEAD
        
        # OSA, CSA, HSA total count
        self.csa_count, self.osa_count, self.hsa_count = self.detect_apneas()
        print(f"CSA: {self.csa_count}, OSA: {self.osa_count}, HSA: {self.hsa_count}")
=======
>>>>>>> 2700e4b2

        # Normalize
        self.body_pos_n = self.normalize(self.body_pos)
        self.pulse_n = self.normalize(self.pulse)
        self.spo2_n = self.normalize(self.spo2)
        self.flow_n = self.normalize(self.flow)

        # Parameters
        self.start_time = self.time.iloc[0]
        self.end_time = self.time.iloc[-1]
        self.window_size = 10.0
        self.window_start = self.start_time
        self.scales = {
            'Pulse': 1.0,
            'SpO2': 1.0,
            'Airflow': 1.0,
        }

        # Layout setup
        self.central_widget = QWidget()
        self.setCentralWidget(self.central_widget)
        main_layout = QVBoxLayout(self.central_widget)

        # Timeframe buttons on top
        timeframe_layout = QHBoxLayout()
        for label, sec in [("5s", 5), ("10s", 10), ("30s", 30), ("1m", 60), ("5m", 300)]:
            btn = QPushButton(label)
            btn.clicked.connect(lambda _, s=sec: self.set_window_size(s))
            timeframe_layout.addWidget(btn)
        main_layout.addLayout(timeframe_layout)

        self.canvas = FigureCanvas(Figure(figsize=(12, 6)))
        self.ax = self.canvas.figure.subplots()

        grid_layout = QGridLayout()
        main_layout.addLayout(grid_layout)

        # Left signal zoom buttons
        left_panel = QVBoxLayout()
        left_panel.setAlignment(Qt.AlignTop)
        for signal in ['Pulse', 'SpO2', 'Airflow']:
            label = HoverLabel(
                signal_name=signal,
                zoom_callback_in=self.zoom_in,
                zoom_callback_out=self.zoom_out
            )
            left_panel.addWidget(label)

        left_container = QWidget()
        left_container.setLayout(left_panel)
        grid_layout.addWidget(left_container, 0, 0, alignment=Qt.AlignTop)

        # Plot in center
        grid_layout.addWidget(self.canvas, 0, 1, 5, 1)

        # Time slider
        self.slider = QSlider(Qt.Horizontal)
        self.slider.setMinimum(0)
        self.slider.setMaximum(int((self.end_time - self.start_time - self.window_size) * 10))
        self.slider.setValue(0)
        self.slider.valueChanged.connect(self.update_plot)
        main_layout.addWidget(self.slider)

        self.plot_signals()

    def normalize(self, series):
        return (series - series.min()) / (series.max() - series.min())

    def get_body_arrow(self, value):
        if value == 1:
<<<<<<< HEAD
            return "▲"  # Supine
        elif value == 2:
            return "◀"  # Left
        elif value == 3:
            return "▶"  # Right
        elif value == 5:
            return "▼"  # Prone
=======
            return "▲"  # Up
        elif value == 2:
            return "▼"  # Down
        elif value == 3:
            return "◀"  # Left
        elif value == 4:
            return "▶"  # Right
>>>>>>> 2700e4b2
        else:
            return "?"  # Unknown

    def plot_signals(self):
        self.ax.clear()
        t0 = self.window_start
        t1 = t0 + self.window_size
        mask = (self.time >= t0) & (self.time <= t1)
        t = self.time[mask]

        offset = [0, 1.2, 2.4, 3.6]
        body_pos = self.body_pos_n[mask]
        pulse = self.pulse_n[mask] * self.scales['Pulse']
        spo2 = self.spo2_n[mask] * self.scales['SpO2']
        flow = self.flow_n[mask] * self.scales['Airflow']

        # Plot body position as points + arrows
        self.ax.plot(t, body_pos + offset[0], label="Body Position", color="black", linestyle='', marker='o')
        for ti, bi in zip(t, self.body_pos[mask]):
            symbol = self.get_body_arrow(bi)
            y_offset = offset[0] + 0.1  # Add vertical offset for better visibility
            self.ax.text(ti, y_offset, symbol, fontsize=12, ha='center', va='center', color='blue')

        # Plot other signals
        self.ax.plot(t, pulse + offset[1], label="Pulse", color="red")
        self.ax.plot(t, spo2 + offset[2], label="SpO2", color="green")
        self.ax.plot(t, flow + offset[3], label="Airflow", color="blue")

        yticks = [np.mean(sig) + off for sig, off in zip([body_pos, pulse, spo2, flow], offset)]
        self.ax.set_yticks(yticks)
        self.ax.set_yticklabels(['Body Position', 'Pulse', 'SpO2', 'Airflow'])
        
        custom_legend = [
            Line2D([0], [0], color="purple", linestyle='None', markersize=8, label=f"CSA {self.csa_count}"),
            Line2D([0], [0], color="teal", linestyle='None', markersize=8, label=f"OSA {self.osa_count}"),
            Line2D([0], [0], color="darkgreen", linestyle='None', markersize=8, label=f"HSA {self.hsa_count}"),
        ]
        self.ax.legend(handles=custom_legend, loc="upper right")

        self.ax.set_xlim(t0, t1)
        self.ax.set_ylim(-0.5, 5)
        self.ax.set_title("Sleepsense Signal Viewer")
        self.ax.grid(True, linestyle='--', alpha=0.5)
        self.canvas.draw()

    def update_plot(self, value):
        self.window_start = self.start_time + value / 10.0
        self.plot_signals()

    def zoom_in(self, signal_name):
        self.scales[signal_name] *= 1.2
        self.plot_signals()

    def zoom_out(self, signal_name):
        self.scales[signal_name] /= 1.2
        self.plot_signals()

    def set_window_size(self, seconds):
        self.window_size = seconds
        max_slider = int((self.end_time - self.start_time - self.window_size) * 10)
        self.slider.setMaximum(max_slider)
        self.update_plot(self.slider.value())
        
    def detect_apneas(self):
        # use pulse as breaths_per_min
        btp = self.pulse.values
        max_btp = btp.max()
        min_btp = btp.min()

        csa_thresh = int(0.10 * max_btp + min_btp)
        osa_thresh = int(0.50 * max_btp + min_btp)
        hsa_thresh = int(0.80 * max_btp + min_btp)

        csa_count = osa_count = hsa_count = 0

        # find runs of constant BTP > 2 samples
        runs = []
        run_val = btp[0]
        run_len = 1
        for v in btp[1:]:
            if v == run_val:
                run_len += 1
            else:
                if run_len > 2:
                    runs.append((run_val, run_len))
                run_val = v
                run_len = 1
        if run_len > 2:
            runs.append((run_val, run_len))

        # classify each run
        for val, length in runs:
            if length >= 10 and min_btp < val <= csa_thresh:
                csa_count += 1
            elif csa_thresh < val <= osa_thresh:
                osa_count += 1
            elif osa_thresh < val <= hsa_thresh:
                hsa_count += 1

        return csa_count, osa_count, hsa_count


if __name__ == "__main__":
    app = QApplication(sys.argv)
    window = SleepSensePlot()
    window.show()
    sys.exit(app.exec_())<|MERGE_RESOLUTION|>--- conflicted
+++ resolved
@@ -65,13 +65,10 @@
         self.pulse = self.data[2].astype(float)
         self.spo2 = self.data[3].astype(float)
         self.flow = self.data[7].astype(float)
-<<<<<<< HEAD
         
         # OSA, CSA, HSA total count
         self.csa_count, self.osa_count, self.hsa_count = self.detect_apneas()
         print(f"CSA: {self.csa_count}, OSA: {self.osa_count}, HSA: {self.hsa_count}")
-=======
->>>>>>> 2700e4b2
 
         # Normalize
         self.body_pos_n = self.normalize(self.body_pos)
@@ -142,15 +139,6 @@
 
     def get_body_arrow(self, value):
         if value == 1:
-<<<<<<< HEAD
-            return "▲"  # Supine
-        elif value == 2:
-            return "◀"  # Left
-        elif value == 3:
-            return "▶"  # Right
-        elif value == 5:
-            return "▼"  # Prone
-=======
             return "▲"  # Up
         elif value == 2:
             return "▼"  # Down
@@ -158,7 +146,6 @@
             return "◀"  # Left
         elif value == 4:
             return "▶"  # Right
->>>>>>> 2700e4b2
         else:
             return "?"  # Unknown
 
